--- conflicted
+++ resolved
@@ -50,25 +50,11 @@
     
     @classmethod 
     def _clean(cls, config):
-<<<<<<< HEAD
-        for k,v in FileSystem.FS_DIRECTORY.iteritems():
-            s = v.lower() 
-            conf = config.get_safe('container.filesystem.%s' % s, None)
-            if conf:
-                FileSystem.FS_DIRECTORY[k] = conf
-            else:
-                FileSystem.FS_DIRECTORY[k] = os.path.join('/tmp',s)
-            if os.path.exists(FS_DIRECTORY[k]):
-                log.debug('Removing %s' , FS_DIRECTORY[k])
-                shutil.rmtree(FS_DIRECTORY[k])
-=======
         if not cls.root:
             cls.root = os.path.join(config.get_safe('container.filesystem.root', '/tmp'), get_sys_name())
         log.info('Removing %s', cls.root)
         if os.path.exists(cls.root):
             shutil.rmtree(cls.root)
->>>>>>> f718510b
-
 
     def __init__(self, CFG):
         FileSystem._force_clean = CFG.get_safe('container.filesystem.force_clean',False)
