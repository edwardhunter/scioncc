--- conflicted
+++ resolved
@@ -30,13 +30,9 @@
 from pyon.ion.event import EventPublisher, EventSubscriber
 from pyon.core import bootstrap
 from pyon.core.bootstrap import IonObject
-<<<<<<< HEAD
 from ooi.timer import get_accumulators
 
-from interface.objects import ContainerManagementRequest, ChangeLogLevel, ReportStatistics, ClearStatistics
-=======
-from interface.objects import ContainerManagementRequest, ChangeLogLevel, ResetPolicyCache, TriggerGarbageCollection
->>>>>>> e9044f3b
+from interface.objects import ContainerManagementRequest, ChangeLogLevel, ReportStatistics, ClearStatistics, ResetPolicyCache, TriggerGarbageCollection
 
 
 # define selectors to determine if this message should be handled by this container.
@@ -97,7 +93,6 @@
     def handle_request(self, action):
         config.set_level(action.logger, action.level, action.recursive)
 
-<<<<<<< HEAD
 class StatisticsHandler(EventHandler):
     def can_handle_request(self, action):
         return isinstance(action, ReportStatistics) or isinstance(action, ClearStatistics)
@@ -108,7 +103,7 @@
         else:
             for a in get_accumulators().values():
                 a.clear()
-=======
+
 class PolicyCacheHandler(EventHandler):
     def can_handle_request(self, action):
         return isinstance(action, ResetPolicyCache)
@@ -121,7 +116,7 @@
         return isinstance(action, TriggerGarbageCollection)
     def handle_request(self, action):
         gc.collect()
->>>>>>> e9044f3b
+
 
 # TODO: other useful administrative actions
 #    """ request that containers perform a thread dump """
@@ -132,11 +127,8 @@
 # event listener to handle the messages
 
 SEND_RESULT_IF_NOT_SELECTED=False # terrible idea... but might want for debug or audit?
-<<<<<<< HEAD
-DEFAULT_HANDLERS = [ LogLevelHandler(), StatisticsHandler() ]
-=======
-DEFAULT_HANDLERS = [ LogLevelHandler(), PolicyCacheHandler(), GarbageCollectionHandler() ]
->>>>>>> e9044f3b
+
+DEFAULT_HANDLERS = [ LogLevelHandler(), StatisticsHandler(), PolicyCacheHandler(), GarbageCollectionHandler() ]
 
 class ContainerManager(object):
     def __init__(self, container, handlers=DEFAULT_HANDLERS):
