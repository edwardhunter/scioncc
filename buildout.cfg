[buildout]
develop =
    .
parts =
    project-directories
    python
eggs =
    scioncc

unzip = true

show-picked-versions = true

# extends = versions.cfg
versions = versions

# Using our server instead of Pypi for indexing when Pypi goes wrong
# index = http://sddevrepo.oceanobservatories.org/releases/

# When set to false, buildout and its recipe versions must be
# explicitly pinned down and defined.
allow-picked-versions = true

# Tells buildout where to download packages in addition to Pypi.
find-links =
    http://sddevrepo.oceanobservatories.org/releases/

# Use this section only if you want to override the
# versions in the parent file.
[versions]
<<<<<<< HEAD
gevent=0.13.8

=======
gevent=1.0
>>>>>>> ef491538
###
# set up the directory structure
#
[project-directories]
recipe = z3c.recipe.mkdir
paths =
    logs

[base_config]
initialization =
    import os
scripts =
    nosetests
    pycc
    pyccd
    control_cc
    generate_interfaces
    store_interfaces
    clear_db
    ipython
    manhole
entry-points =
    nosetests=nose:run_exit
    pycc=scripts.pycc:entry
    pyccd=scripts.pyccd:start_debugging
    control_cc=scripts.control_cc:main
    generate_interfaces=scripts.generate_interfaces:main
    store_interfaces=scripts.store_interfaces:main
    clear_db=pyon.datastore.clear_couch_util:main
    ipython=scripts.ipython:main
    manhole=scripts.manhole:main

[python]
recipe = zc.recipe.egg
interpreter = python
initialization = ${base_config:initialization}
scripts = ${base_config:scripts}
entry-points = ${base_config:entry-points}
eggs = ${buildout:eggs}

[unittest]
recipe = iw.recipe.cmd:py
on_install = true
on_update = true
cmds=
  import os
  input = open(os.path.join(buildout.get('directory', '.'), 'unittest'))
  bin_dir = buildout.get('bin-directory', 'bin')
  output_file = os.path.join(bin_dir, 'unittest')
  output = open(output_file, 'w')
  [output.write(s.replace('python', os.path.join(bin_dir, 'python'))) for s in input.xreadlines()]
  output.close()
  input.close()
  os.system('chmod +x %s' % output_file)<|MERGE_RESOLUTION|>--- conflicted
+++ resolved
@@ -28,12 +28,7 @@
 # Use this section only if you want to override the
 # versions in the parent file.
 [versions]
-<<<<<<< HEAD
-gevent=0.13.8
-
-=======
-gevent=1.0
->>>>>>> ef491538
+gevent>=1.0
 ###
 # set up the directory structure
 #
