--- conflicted
+++ resolved
@@ -1,146 +1,6 @@
 # Service interface definition to front end the
 # datastore library APIs
 
-<<<<<<< HEAD
-_name:
-  datastore
-
-_dependencies:
-  []
-
-create_datastore:
-  in:
-    datastore_name: ""
-  out:
-
-delete_datastore:
-  in:
-    datastore_name: ""
-  out:
-
-list_datastores:
-  in:
-  out:
-    list: []
-
-info_datastore:
-  in:
-    datastore_name: ""
-  out:
-    info: []
-
-list_objects:
-  in:
-    datastore_name: ""
-  out:
-    info: []
-
-list_object_revisions:
-  in:
-    object_id: ""
-    datastore_name: ""
-  out:
-    list: []
-
-create:
-  in:
-    object: {}
-    datastore_name: ""
-  out:
-
-create_doc:
-  in:
-    object: {}
-    datastore_name: ""
-  out:
-    tuple: ()
-
-read:
-  in:
-    object_id: ""
-    rev_id: ""
-    datastore_name: ""
-  out:
-    object: {}
-
-read_doc:
-  in:
-    object_id: ""
-    rev_id: ""
-    datastore_name: ""
-  out:
-    object: {}
-
-update:
-  in:
-    object: {}
-    datastore_name: ""
-  out:
-    tuple: ()
-
-update_doc:
-  in:
-    object: {}
-    datastore_name: ""
-  out:
-    tuple: ()
-
-delete:
-  in:
-    object: {}
-    datastore_name: ""
-  out:
-
-delete_doc:
-  in:
-    object: {}
-    datastore_name: ""
-  out:
-
-find:
-  in:
-    criteria: []
-    datastore_name: ""
-  out:
-    list: []
-
-find_doc:
-  in:
-    criteria: []
-    datastore_name: ""
-  out:
-    list: []
-
-find_by_association:
-  in:
-    criteria: []
-    association: ""
-    datastore_name: ""
-  out:
-    list: []
-
-find_by_association_doc:
-  in:
-    criteria: []
-    association: ""
-    datastore_name: ""
-  out:
-    list: []
-
-resolve_association:
-  in:
-    tuple: ()
-    datastore_name: ""
-  out:
-    list: []
-
-resolve_association_doc:
-  in:
-    tuple: ()
-    datastore_name: ""
-  out:
-    list: []
-=======
 name: datastore
 dependencies: []
 methods:
@@ -250,4 +110,37 @@
       datastore_name: ""
     out:
       list: []
->>>>>>> 26c8317d
+
+  find_by_association:
+    in:
+      criteria: []
+      association: ""
+      datastore_name: ""
+    out:
+      list: []
+
+  find_by_association_doc:
+    in:
+      criteria: []
+      association: ""
+      datastore_name: ""
+    out:
+      list: []
+
+  resolve_association:
+    in:
+      subject: ""
+      predicate: ""
+      object: ""
+      datastore_name: ""
+    out:
+      list: []
+
+  resolve_association_doc:
+    in:
+      subject: ""
+      predicate: ""
+      object: ""
+      datastore_name: ""
+    out:
+      list: []